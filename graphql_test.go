package graphql_test

import (
	"context"
<<<<<<< HEAD
	"fmt"
=======
	"errors"
>>>>>>> a2b6fc39
	"testing"
	"time"

	"github.com/graph-gophers/graphql-go"
	gqlerrors "github.com/graph-gophers/graphql-go/errors"
	"github.com/graph-gophers/graphql-go/example/starwars"
	"github.com/graph-gophers/graphql-go/gqltesting"
)

type helloWorldResolver1 struct{}

func (r *helloWorldResolver1) Hello() string {
	return "Hello world!"
}

type helloWorldResolver2 struct{}

func (r *helloWorldResolver2) Hello(ctx context.Context) (string, error) {
	return "Hello world!", nil
}

type helloSnakeResolver1 struct{}

func (r *helloSnakeResolver1) HelloHTML() string {
	return "Hello snake!"
}

func (r *helloSnakeResolver1) SayHello(args struct{ FullName string }) string {
	return "Hello " + args.FullName + "!"
}

type helloSnakeResolver2 struct{}

func (r *helloSnakeResolver2) HelloHTML(ctx context.Context) (string, error) {
	return "Hello snake!", nil
}

func (r *helloSnakeResolver2) SayHello(ctx context.Context, args struct{ FullName string }) (string, error) {
	return "Hello " + args.FullName + "!", nil
}

type theNumberResolver struct {
	number int32
}

func (r *theNumberResolver) TheNumber() int32 {
	return r.number
}

func (r *theNumberResolver) ChangeTheNumber(args struct{ NewNumber int32 }) *theNumberResolver {
	r.number = args.NewNumber
	return r
}

type timeResolver struct{}

func (r *timeResolver) AddHour(args struct{ Time graphql.Time }) graphql.Time {
	return graphql.Time{Time: args.Time.Add(time.Hour)}
}

var starwarsSchema = graphql.MustParseSchema(starwars.Schema, &starwars.Resolver{})

func TestHelloWorld(t *testing.T) {
	gqltesting.RunTests(t, []*gqltesting.Test{
		{
			Schema: graphql.MustParseSchema(`
				schema {
					query: Query
				}

				type Query {
					hello: String!
				}
			`, &helloWorldResolver1{}),
			Query: `
				{
					hello
				}
			`,
			ExpectedResult: `
				{
					"hello": "Hello world!"
				}
			`,
		},

		{
			Schema: graphql.MustParseSchema(`
				schema {
					query: Query
				}

				type Query {
					hello: String!
				}
			`, &helloWorldResolver2{}),
			Query: `
				{
					hello
				}
			`,
			ExpectedResult: `
				{
					"hello": "Hello world!"
				}
			`,
		},
	})
}

func TestHelloSnake(t *testing.T) {
	gqltesting.RunTests(t, []*gqltesting.Test{
		{
			Schema: graphql.MustParseSchema(`
				schema {
					query: Query
				}

				type Query {
					hello_html: String!
				}
			`, &helloSnakeResolver1{}),
			Query: `
				{
					hello_html
				}
			`,
			ExpectedResult: `
				{
					"hello_html": "Hello snake!"
				}
			`,
		},

		{
			Schema: graphql.MustParseSchema(`
				schema {
					query: Query
				}

				type Query {
					hello_html: String!
				}
			`, &helloSnakeResolver2{}),
			Query: `
				{
					hello_html
				}
			`,
			ExpectedResult: `
				{
					"hello_html": "Hello snake!"
				}
			`,
		},
	})
}

func TestHelloSnakeArguments(t *testing.T) {
	gqltesting.RunTests(t, []*gqltesting.Test{
		{
			Schema: graphql.MustParseSchema(`
				schema {
					query: Query
				}

				type Query {
					say_hello(full_name: String!): String!
				}
			`, &helloSnakeResolver1{}),
			Query: `
				{
					say_hello(full_name: "Rob Pike")
				}
			`,
			ExpectedResult: `
				{
					"say_hello": "Hello Rob Pike!"
				}
			`,
		},

		{
			Schema: graphql.MustParseSchema(`
				schema {
					query: Query
				}

				type Query {
					say_hello(full_name: String!): String!
				}
			`, &helloSnakeResolver2{}),
			Query: `
				{
					say_hello(full_name: "Rob Pike")
				}
			`,
			ExpectedResult: `
				{
					"say_hello": "Hello Rob Pike!"
				}
			`,
		},
	})
}

func TestBasic(t *testing.T) {
	gqltesting.RunTests(t, []*gqltesting.Test{
		{
			Schema: starwarsSchema,
			Query: `
				{
					hero {
						id
						name
						friends {
							name
						}
					}
				}
			`,
			ExpectedResult: `
				{
					"hero": {
						"id": "2001",
						"name": "R2-D2",
						"friends": [
							{
								"name": "Luke Skywalker"
							},
							{
								"name": "Han Solo"
							},
							{
								"name": "Leia Organa"
							}
						]
					}
				}
			`,
		},
	})
}

type testNilInterfaceResolver struct{}

func (r *testNilInterfaceResolver) A() interface{ Z() int32 } {
	return nil
}

func (r *testNilInterfaceResolver) B() (interface{ Z() int32 }, error) {
	return nil, errors.New("x")
}

func (r *testNilInterfaceResolver) C() (interface{ Z() int32 }, error) {
	return nil, nil
}

func TestNilInterface(t *testing.T) {
	gqltesting.RunTests(t, []*gqltesting.Test{
		{
			Schema: graphql.MustParseSchema(`
				schema {
					query: Query
				}

				type Query {
					a: T
					b: T
					c: T
				}

				type T {
					z: Int!
				}
			`, &testNilInterfaceResolver{}),
			Query: `
				{
					a { z }
					b { z }
					c { z }
				}
			`,
			ExpectedResult: `
				{
					"a": null,
					"b": null,
					"c": null
				}
			`,
			ExpectedErrors: []*gqlerrors.QueryError{
				&gqlerrors.QueryError{
					Message:       "x",
					Path:          []interface{}{"b"},
					ResolverError: errors.New("x"),
				},
			},
		},
	})
}

func TestArguments(t *testing.T) {
	gqltesting.RunTests(t, []*gqltesting.Test{
		{
			Schema: starwarsSchema,
			Query: `
				{
					human(id: "1000") {
						name
						height
					}
				}
			`,
			ExpectedResult: `
				{
					"human": {
						"name": "Luke Skywalker",
						"height": 1.72
					}
				}
			`,
		},

		{
			Schema: starwarsSchema,
			Query: `
				{
					human(id: "1000") {
						name
						height(unit: FOOT)
					}
				}
			`,
			ExpectedResult: `
				{
					"human": {
						"name": "Luke Skywalker",
						"height": 5.6430448
					}
				}
			`,
		},
	})
}

func TestAliases(t *testing.T) {
	gqltesting.RunTests(t, []*gqltesting.Test{
		{
			Schema: starwarsSchema,
			Query: `
				{
					empireHero: hero(episode: EMPIRE) {
						name
					}
					jediHero: hero(episode: JEDI) {
						name
					}
				}
			`,
			ExpectedResult: `
				{
					"empireHero": {
						"name": "Luke Skywalker"
					},
					"jediHero": {
						"name": "R2-D2"
					}
				}
			`,
		},
	})
}

func TestFragments(t *testing.T) {
	gqltesting.RunTests(t, []*gqltesting.Test{
		{
			Schema: starwarsSchema,
			Query: `
				{
					leftComparison: hero(episode: EMPIRE) {
						...comparisonFields
						...height
					}
					rightComparison: hero(episode: JEDI) {
						...comparisonFields
						...height
					}
				}

				fragment comparisonFields on Character {
					name
					appearsIn
					friends {
						name
					}
				}

				fragment height on Human {
					height
				}
			`,
			ExpectedResult: `
				{
					"leftComparison": {
						"name": "Luke Skywalker",
						"appearsIn": [
							"NEWHOPE",
							"EMPIRE",
							"JEDI"
						],
						"friends": [
							{
								"name": "Han Solo"
							},
							{
								"name": "Leia Organa"
							},
							{
								"name": "C-3PO"
							},
							{
								"name": "R2-D2"
							}
						],
						"height": 1.72
					},
					"rightComparison": {
						"name": "R2-D2",
						"appearsIn": [
							"NEWHOPE",
							"EMPIRE",
							"JEDI"
						],
						"friends": [
							{
								"name": "Luke Skywalker"
							},
							{
								"name": "Han Solo"
							},
							{
								"name": "Leia Organa"
							}
						]
					}
				}
			`,
		},
	})
}

func TestVariables(t *testing.T) {
	gqltesting.RunTests(t, []*gqltesting.Test{
		{
			Schema: starwarsSchema,
			Query: `
				query HeroNameAndFriends($episode: Episode) {
					hero(episode: $episode) {
						name
					}
				}
			`,
			Variables: map[string]interface{}{
				"episode": "JEDI",
			},
			ExpectedResult: `
				{
					"hero": {
						"name": "R2-D2"
					}
				}
			`,
		},

		{
			Schema: starwarsSchema,
			Query: `
				query HeroNameAndFriends($episode: Episode) {
					hero(episode: $episode) {
						name
					}
				}
			`,
			Variables: map[string]interface{}{
				"episode": "EMPIRE",
			},
			ExpectedResult: `
				{
					"hero": {
						"name": "Luke Skywalker"
					}
				}
			`,
		},
	})
}

func TestSkipDirective(t *testing.T) {
	gqltesting.RunTests(t, []*gqltesting.Test{
		{
			Schema: starwarsSchema,
			Query: `
				query Hero($episode: Episode, $withoutFriends: Boolean!) {
					hero(episode: $episode) {
						name
						friends @skip(if: $withoutFriends) {
							name
						}
					}
				}
			`,
			Variables: map[string]interface{}{
				"episode":        "JEDI",
				"withoutFriends": true,
			},
			ExpectedResult: `
				{
					"hero": {
						"name": "R2-D2"
					}
				}
			`,
		},

		{
			Schema: starwarsSchema,
			Query: `
				query Hero($episode: Episode, $withoutFriends: Boolean!) {
					hero(episode: $episode) {
						name
						friends @skip(if: $withoutFriends) {
							name
						}
					}
				}
			`,
			Variables: map[string]interface{}{
				"episode":        "JEDI",
				"withoutFriends": false,
			},
			ExpectedResult: `
				{
					"hero": {
						"name": "R2-D2",
						"friends": [
							{
								"name": "Luke Skywalker"
							},
							{
								"name": "Han Solo"
							},
							{
								"name": "Leia Organa"
							}
						]
					}
				}
			`,
		},
	})
}

func TestIncludeDirective(t *testing.T) {
	gqltesting.RunTests(t, []*gqltesting.Test{
		{
			Schema: starwarsSchema,
			Query: `
				query Hero($episode: Episode, $withFriends: Boolean!) {
					hero(episode: $episode) {
						name
						...friendsFragment @include(if: $withFriends)
					}
				}

				fragment friendsFragment on Character {
					friends {
						name
					}
				}
			`,
			Variables: map[string]interface{}{
				"episode":     "JEDI",
				"withFriends": false,
			},
			ExpectedResult: `
				{
					"hero": {
						"name": "R2-D2"
					}
				}
			`,
		},

		{
			Schema: starwarsSchema,
			Query: `
				query Hero($episode: Episode, $withFriends: Boolean!) {
					hero(episode: $episode) {
						name
						...friendsFragment @include(if: $withFriends)
					}
				}

				fragment friendsFragment on Character {
					friends {
						name
					}
				}
			`,
			Variables: map[string]interface{}{
				"episode":     "JEDI",
				"withFriends": true,
			},
			ExpectedResult: `
				{
					"hero": {
						"name": "R2-D2",
						"friends": [
							{
								"name": "Luke Skywalker"
							},
							{
								"name": "Han Solo"
							},
							{
								"name": "Leia Organa"
							}
						]
					}
				}
			`,
		},
	})
}

type testDeprecatedDirectiveResolver struct{}

func (r *testDeprecatedDirectiveResolver) A() int32 {
	return 0
}

func (r *testDeprecatedDirectiveResolver) B() int32 {
	return 0
}

func (r *testDeprecatedDirectiveResolver) C() int32 {
	return 0
}

func TestDeprecatedDirective(t *testing.T) {
	gqltesting.RunTests(t, []*gqltesting.Test{
		{
			Schema: graphql.MustParseSchema(`
				schema {
					query: Query
				}

				type Query {
					a: Int!
					b: Int! @deprecated
					c: Int! @deprecated(reason: "We don't like it")
				}
			`, &testDeprecatedDirectiveResolver{}),
			Query: `
				{
					__type(name: "Query") {
						fields {
							name
						}
						allFields: fields(includeDeprecated: true) {
							name
							isDeprecated
							deprecationReason
						}
					}
				}
			`,
			ExpectedResult: `
				{
					"__type": {
						"fields": [
							{ "name": "a" }
						],
						"allFields": [
							{ "name": "a", "isDeprecated": false, "deprecationReason": null },
							{ "name": "b", "isDeprecated": true, "deprecationReason": "No longer supported" },
							{ "name": "c", "isDeprecated": true, "deprecationReason": "We don't like it" }
						]
					}
				}
			`,
		},
		{
			Schema: graphql.MustParseSchema(`
				schema {
					query: Query
				}

				type Query {
				}

				enum Test {
					A
					B @deprecated
					C @deprecated(reason: "We don't like it")
				}
			`, &testDeprecatedDirectiveResolver{}),
			Query: `
				{
					__type(name: "Test") {
						enumValues {
							name
						}
						allEnumValues: enumValues(includeDeprecated: true) {
							name
							isDeprecated
							deprecationReason
						}
					}
				}
			`,
			ExpectedResult: `
				{
					"__type": {
						"enumValues": [
							{ "name": "A" }
						],
						"allEnumValues": [
							{ "name": "A", "isDeprecated": false, "deprecationReason": null },
							{ "name": "B", "isDeprecated": true, "deprecationReason": "No longer supported" },
							{ "name": "C", "isDeprecated": true, "deprecationReason": "We don't like it" }
						]
					}
				}
			`,
		},
	})
}

func TestInlineFragments(t *testing.T) {
	gqltesting.RunTests(t, []*gqltesting.Test{
		{
			Schema: starwarsSchema,
			Query: `
				query HeroForEpisode($episode: Episode!) {
					hero(episode: $episode) {
						name
						... on Droid {
							primaryFunction
						}
						... on Human {
							height
						}
					}
				}
			`,
			Variables: map[string]interface{}{
				"episode": "JEDI",
			},
			ExpectedResult: `
				{
					"hero": {
						"name": "R2-D2",
						"primaryFunction": "Astromech"
					}
				}
			`,
		},

		{
			Schema: starwarsSchema,
			Query: `
				query HeroForEpisode($episode: Episode!) {
					hero(episode: $episode) {
						name
						... on Droid {
							primaryFunction
						}
						... on Human {
							height
						}
					}
				}
			`,
			Variables: map[string]interface{}{
				"episode": "EMPIRE",
			},
			ExpectedResult: `
				{
					"hero": {
						"name": "Luke Skywalker",
						"height": 1.72
					}
				}
			`,
		},
	})
}

func TestTypeName(t *testing.T) {
	gqltesting.RunTests(t, []*gqltesting.Test{
		{
			Schema: starwarsSchema,
			Query: `
				{
					search(text: "an") {
						__typename
						... on Human {
							name
						}
						... on Droid {
							name
						}
						... on Starship {
							name
						}
					}
				}
			`,
			ExpectedResult: `
				{
					"search": [
						{
							"__typename": "Human",
							"name": "Han Solo"
						},
						{
							"__typename": "Human",
							"name": "Leia Organa"
						},
						{
							"__typename": "Starship",
							"name": "TIE Advanced x1"
						}
					]
				}
			`,
		},

		{
			Schema: starwarsSchema,
			Query: `
				{
					human(id: "1000") {
						__typename
						name
					}
				}
			`,
			ExpectedResult: `
				{
					"human": {
						"__typename": "Human",
						"name": "Luke Skywalker"
					}
				}
			`,
		},
	})
}

func TestConnections(t *testing.T) {
	gqltesting.RunTests(t, []*gqltesting.Test{
		{
			Schema: starwarsSchema,
			Query: `
				{
					hero {
						name
						friendsConnection {
							totalCount
							pageInfo {
								startCursor
								endCursor
								hasNextPage
							}
							edges {
								cursor
								node {
									name
								}
							}
						}
					}
				}
			`,
			ExpectedResult: `
				{
					"hero": {
						"name": "R2-D2",
						"friendsConnection": {
							"totalCount": 3,
							"pageInfo": {
								"startCursor": "Y3Vyc29yMQ==",
								"endCursor": "Y3Vyc29yMw==",
								"hasNextPage": false
							},
							"edges": [
								{
									"cursor": "Y3Vyc29yMQ==",
									"node": {
										"name": "Luke Skywalker"
									}
								},
								{
									"cursor": "Y3Vyc29yMg==",
									"node": {
										"name": "Han Solo"
									}
								},
								{
									"cursor": "Y3Vyc29yMw==",
									"node": {
										"name": "Leia Organa"
									}
								}
							]
						}
					}
				}
			`,
		},

		{
			Schema: starwarsSchema,
			Query: `
				{
					hero {
						name
						friendsConnection(first: 1, after: "Y3Vyc29yMQ==") {
							totalCount
							pageInfo {
								startCursor
								endCursor
								hasNextPage
							}
							edges {
								cursor
								node {
									name
								}
							}
						}
					},
					moreFriends: hero {
						name
						friendsConnection(first: 1, after: "Y3Vyc29yMg==") {
							totalCount
							pageInfo {
								startCursor
								endCursor
								hasNextPage
							}
							edges {
								cursor
								node {
									name
								}
							}
						}
					}
				}
			`,
			ExpectedResult: `
				{
					"hero": {
						"name": "R2-D2",
						"friendsConnection": {
							"totalCount": 3,
							"pageInfo": {
								"startCursor": "Y3Vyc29yMg==",
								"endCursor": "Y3Vyc29yMg==",
								"hasNextPage": true
							},
							"edges": [
								{
									"cursor": "Y3Vyc29yMg==",
									"node": {
										"name": "Han Solo"
									}
								}
							]
						}
					},
					"moreFriends": {
						"name": "R2-D2",
						"friendsConnection": {
							"totalCount": 3,
							"pageInfo": {
								"startCursor": "Y3Vyc29yMw==",
								"endCursor": "Y3Vyc29yMw==",
								"hasNextPage": false
							},
							"edges": [
							{
								"cursor": "Y3Vyc29yMw==",
								"node": {
									"name": "Leia Organa"
								}
							}
							]
						}
					}
				}
			`,
		},
	})
}

func TestMutation(t *testing.T) {
	gqltesting.RunTests(t, []*gqltesting.Test{
		{
			Schema: starwarsSchema,
			Query: `
				{
					reviews(episode: JEDI) {
						stars
						commentary
					}
				}
			`,
			ExpectedResult: `
				{
					"reviews": []
				}
			`,
		},

		{
			Schema: starwarsSchema,
			Query: `
				mutation CreateReviewForEpisode($ep: Episode!, $review: ReviewInput!) {
					createReview(episode: $ep, review: $review) {
						stars
						commentary
					}
				}
			`,
			Variables: map[string]interface{}{
				"ep": "JEDI",
				"review": map[string]interface{}{
					"stars":      5,
					"commentary": "This is a great movie!",
				},
			},
			ExpectedResult: `
				{
					"createReview": {
						"stars": 5,
						"commentary": "This is a great movie!"
					}
				}
			`,
		},

		{
			Schema: starwarsSchema,
			Query: `
				mutation CreateReviewForEpisode($ep: Episode!, $review: ReviewInput!) {
					createReview(episode: $ep, review: $review) {
						stars
						commentary
					}
				}
			`,
			Variables: map[string]interface{}{
				"ep": "EMPIRE",
				"review": map[string]interface{}{
					"stars": float64(4),
				},
			},
			ExpectedResult: `
				{
					"createReview": {
						"stars": 4,
						"commentary": null
					}
				}
			`,
		},

		{
			Schema: starwarsSchema,
			Query: `
				{
					reviews(episode: JEDI) {
						stars
						commentary
					}
				}
			`,
			ExpectedResult: `
				{
					"reviews": [{
						"stars": 5,
						"commentary": "This is a great movie!"
					}]
				}
			`,
		},
	})
}

func TestIntrospection(t *testing.T) {
	gqltesting.RunTests(t, []*gqltesting.Test{
		{
			Schema: starwarsSchema,
			Query: `
				{
					__schema {
						types {
							name
						}
					}
				}
			`,
			ExpectedResult: `
				{
					"__schema": {
						"types": [
							{ "name": "Boolean" },
							{ "name": "Character" },
							{ "name": "Droid" },
							{ "name": "Episode" },
							{ "name": "Float" },
							{ "name": "FriendsConnection" },
							{ "name": "FriendsEdge" },
							{ "name": "Human" },
							{ "name": "ID" },
							{ "name": "Int" },
							{ "name": "LengthUnit" },
							{ "name": "Mutation" },
							{ "name": "PageInfo" },
							{ "name": "Query" },
							{ "name": "Review" },
							{ "name": "ReviewInput" },
							{ "name": "SearchResult" },
							{ "name": "Starship" },
							{ "name": "String" },
							{ "name": "__Directive" },
							{ "name": "__DirectiveLocation" },
							{ "name": "__EnumValue" },
							{ "name": "__Field" },
							{ "name": "__InputValue" },
							{ "name": "__Schema" },
							{ "name": "__Type" },
							{ "name": "__TypeKind" }
						]
					}
				}
			`,
		},

		{
			Schema: starwarsSchema,
			Query: `
				{
					__schema {
						queryType {
							name
						}
					}
				}
			`,
			ExpectedResult: `
				{
					"__schema": {
						"queryType": {
							"name": "Query"
						}
					}
				}
			`,
		},

		{
			Schema: starwarsSchema,
			Query: `
				{
					a: __type(name: "Droid") {
						name
						kind
						interfaces {
							name
						}
						possibleTypes {
							name
						}
					},
					b: __type(name: "Character") {
						name
						kind
						interfaces {
							name
						}
						possibleTypes {
							name
						}
					}
					c: __type(name: "SearchResult") {
						name
						kind
						interfaces {
							name
						}
						possibleTypes {
							name
						}
					}
				}
			`,
			ExpectedResult: `
				{
					"a": {
						"name": "Droid",
						"kind": "OBJECT",
						"interfaces": [
							{
								"name": "Character"
							}
						],
						"possibleTypes": null
					},
					"b": {
						"name": "Character",
						"kind": "INTERFACE",
						"interfaces": null,
						"possibleTypes": [
							{
								"name": "Human"
							},
							{
								"name": "Droid"
							}
						]
					},
					"c": {
						"name": "SearchResult",
						"kind": "UNION",
						"interfaces": null,
						"possibleTypes": [
							{
								"name": "Human"
							},
							{
								"name": "Droid"
							},
							{
								"name": "Starship"
							}
						]
					}
				}
			`,
		},

		{
			Schema: starwarsSchema,
			Query: `
				{
					__type(name: "Droid") {
						name
						fields {
							name
							args {
								name
								type {
									name
								}
								defaultValue
							}
							type {
								name
								kind
							}
						}
					}
				}
			`,
			ExpectedResult: `
				{
					"__type": {
						"name": "Droid",
						"fields": [
							{
								"name": "id",
								"args": [],
								"type": {
									"name": null,
									"kind": "NON_NULL"
								}
							},
							{
								"name": "name",
								"args": [],
								"type": {
									"name": null,
									"kind": "NON_NULL"
								}
							},
							{
								"name": "friends",
								"args": [],
								"type": {
									"name": null,
									"kind": "LIST"
								}
							},
							{
								"name": "friendsConnection",
								"args": [
									{
										"name": "first",
										"type": {
											"name": "Int"
										},
										"defaultValue": null
									},
									{
										"name": "after",
										"type": {
											"name": "ID"
										},
										"defaultValue": null
									}
								],
								"type": {
									"name": null,
									"kind": "NON_NULL"
								}
							},
							{
								"name": "appearsIn",
								"args": [],
								"type": {
									"name": null,
									"kind": "NON_NULL"
								}
							},
							{
								"name": "primaryFunction",
								"args": [],
								"type": {
									"name": "String",
									"kind": "SCALAR"
								}
							}
						]
					}
				}
			`,
		},

		{
			Schema: starwarsSchema,
			Query: `
				{
					__type(name: "Episode") {
						enumValues {
							name
						}
					}
				}
			`,
			ExpectedResult: `
				{
					"__type": {
						"enumValues": [
							{
								"name": "NEWHOPE"
							},
							{
								"name": "EMPIRE"
							},
							{
								"name": "JEDI"
							}
						]
					}
				}
			`,
		},

		{
			Schema: starwarsSchema,
			Query: `
				{
					__schema {
						directives {
							name
							description
							locations
							args {
								name
								description
								type {
									kind
									ofType {
										kind
										name
									}
								}
							}
						}
					}
				}
			`,
			ExpectedResult: `
				{
						"__schema": {
							"directives": [
								{
									"name": "deprecated",
									"description": "Marks an element of a GraphQL schema as no longer supported.",
									"locations": [
										"FIELD_DEFINITION",
										"ENUM_VALUE"
									],
									"args": [
										{
											"name": "reason",
											"description": "Explains why this element was deprecated, usually also including a suggestion\nfor how to access supported similar data. Formatted in\n[Markdown](https://daringfireball.net/projects/markdown/).",
											"type": {
												"kind": "SCALAR",
												"ofType": null
											}
										}
									]
								},
								{
									"name": "include",
									"description": "Directs the executor to include this field or fragment only when the ` + "`" + `if` + "`" + ` argument is true.",
									"locations": [
										"FIELD",
										"FRAGMENT_SPREAD",
										"INLINE_FRAGMENT"
									],
									"args": [
										{
											"name": "if",
											"description": "Included when true.",
											"type": {
												"kind": "NON_NULL",
												"ofType": {
													"kind": "SCALAR",
													"name": "Boolean"
												}
											}
										}
									]
								},
								{
									"name": "skip",
									"description": "Directs the executor to skip this field or fragment when the ` + "`" + `if` + "`" + ` argument is true.",
									"locations": [
										"FIELD",
										"FRAGMENT_SPREAD",
										"INLINE_FRAGMENT"
									],
									"args": [
										{
											"name": "if",
											"description": "Skipped when true.",
											"type": {
												"kind": "NON_NULL",
												"ofType": {
													"kind": "SCALAR",
													"name": "Boolean"
												}
											}
										}
									]
								}
							]
						}
					}
			`,
		},
	})
}

func TestMutationOrder(t *testing.T) {
	gqltesting.RunTests(t, []*gqltesting.Test{
		{
			Schema: graphql.MustParseSchema(`
				schema {
					query: Query
					mutation: Mutation
				}

				type Query {
					theNumber: Int!
				}

				type Mutation {
					changeTheNumber(newNumber: Int!): Query
				}
			`, &theNumberResolver{}),
			Query: `
				mutation {
					first: changeTheNumber(newNumber: 1) {
						theNumber
					}
					second: changeTheNumber(newNumber: 3) {
						theNumber
					}
					third: changeTheNumber(newNumber: 2) {
						theNumber
					}
				}
			`,
			ExpectedResult: `
				{
					"first": {
						"theNumber": 1
					},
					"second": {
						"theNumber": 3
					},
					"third": {
						"theNumber": 2
					}
				}
			`,
		},
	})
}

func TestTime(t *testing.T) {
	gqltesting.RunTests(t, []*gqltesting.Test{
		{
			Schema: graphql.MustParseSchema(`
				schema {
					query: Query
				}

				type Query {
					addHour(time: Time = "2001-02-03T04:05:06Z"): Time!
				}

				scalar Time
			`, &timeResolver{}),
			Query: `
				query($t: Time!) {
					a: addHour(time: $t)
					b: addHour
				}
			`,
			Variables: map[string]interface{}{
				"t": time.Date(2000, 2, 3, 4, 5, 6, 0, time.UTC),
			},
			ExpectedResult: `
				{
					"a": "2000-02-03T05:05:06Z",
					"b": "2001-02-03T05:05:06Z"
				}
			`,
		},
	})
}

type resolverWithUnexportedMethod struct{}

func (r *resolverWithUnexportedMethod) changeTheNumber(args struct{ NewNumber int32 }) int32 {
	return args.NewNumber
}

func TestUnexportedMethod(t *testing.T) {
	_, err := graphql.ParseSchema(`
		schema {
			mutation: Mutation
		}

		type Mutation {
			changeTheNumber(newNumber: Int!): Int!
		}
	`, &resolverWithUnexportedMethod{})
	if err == nil {
		t.Error("error expected")
	}
}

type resolverWithUnexportedField struct{}

func (r *resolverWithUnexportedField) ChangeTheNumber(args struct{ newNumber int32 }) int32 {
	return args.newNumber
}

func TestUnexportedField(t *testing.T) {
	_, err := graphql.ParseSchema(`
		schema {
			mutation: Mutation
		}

		type Mutation {
			changeTheNumber(newNumber: Int!): Int!
		}
	`, &resolverWithUnexportedField{})
	if err == nil {
		t.Error("error expected")
	}
}

type StringEnum string

const (
	EnumOption1 StringEnum = "Option1"
	EnumOption2 StringEnum = "Option2"
)

type IntEnum int

const (
	IntEnum0 IntEnum = iota
	IntEnum1
)

func (e IntEnum) String() string {
	switch int(e) {
	case 0:
		return "Int0"
	case 1:
		return "Int1"
	default:
		return "IntN"
	}
}

func (IntEnum) ImplementsGraphQLType(name string) bool {
	return name == "IntEnum"
}

func (e *IntEnum) UnmarshalGraphQL(input interface{}) error {
	if str, ok := input.(string); ok {
		switch str {
		case "Int0":
			*e = IntEnum(0)
		case "Int1":
			*e = IntEnum(1)
		default:
			*e = IntEnum(-1)
		}
		return nil
	}
	return fmt.Errorf("wrong type for IntEnum: %T", input)
}

type inputResolver struct{}

func (r *inputResolver) Int(args struct{ Value int32 }) int32 {
	return args.Value
}

func (r *inputResolver) Float(args struct{ Value float64 }) float64 {
	return args.Value
}

func (r *inputResolver) String(args struct{ Value string }) string {
	return args.Value
}

func (r *inputResolver) Boolean(args struct{ Value bool }) bool {
	return args.Value
}

func (r *inputResolver) Nullable(args struct{ Value *int32 }) *int32 {
	return args.Value
}

func (r *inputResolver) List(args struct{ Value []*struct{ V int32 } }) []int32 {
	l := make([]int32, len(args.Value))
	for i, entry := range args.Value {
		l[i] = entry.V
	}
	return l
}

func (r *inputResolver) NullableList(args struct{ Value *[]*struct{ V int32 } }) *[]*int32 {
	if args.Value == nil {
		return nil
	}
	l := make([]*int32, len(*args.Value))
	for i, entry := range *args.Value {
		if entry != nil {
			l[i] = &entry.V
		}
	}
	return &l
}

func (r *inputResolver) StringEnumValue(args struct{ Value string }) string {
	return args.Value
}

func (r *inputResolver) NullableStringEnumValue(args struct{ Value *string }) *string {
	return args.Value
}

func (r *inputResolver) StringEnum(args struct{ Value StringEnum }) StringEnum {
	return args.Value
}

func (r *inputResolver) NullableStringEnum(args struct{ Value *StringEnum }) *StringEnum {
	return args.Value
}

func (r *inputResolver) IntEnumValue(args struct{ Value string }) string {
	return args.Value
}

func (r *inputResolver) NullableIntEnumValue(args struct{ Value *string }) *string {
	return args.Value
}

func (r *inputResolver) IntEnum(args struct{ Value IntEnum }) IntEnum {
	return args.Value
}

func (r *inputResolver) NullableIntEnum(args struct{ Value *IntEnum }) *IntEnum {
	return args.Value
}

type recursive struct {
	Next *recursive
}

func (r *inputResolver) Recursive(args struct{ Value *recursive }) int32 {
	n := int32(0)
	v := args.Value
	for v != nil {
		v = v.Next
		n++
	}
	return n
}

func (r *inputResolver) ID(args struct{ Value graphql.ID }) graphql.ID {
	return args.Value
}

func TestInput(t *testing.T) {
	coercionSchema := graphql.MustParseSchema(`
		schema {
			query: Query
		}

		type Query {
			int(value: Int!): Int!
			float(value: Float!): Float!
			string(value: String!): String!
			boolean(value: Boolean!): Boolean!
			nullable(value: Int): Int
			list(value: [Input!]!): [Int!]!
			nullableList(value: [Input]): [Int]
			stringEnumValue(value: StringEnum!): StringEnum!
			nullableStringEnumValue(value: StringEnum): StringEnum
			stringEnum(value: StringEnum!): StringEnum!
			nullableStringEnum(value: StringEnum): StringEnum
			intEnumValue(value: IntEnum!): IntEnum!
			nullableIntEnumValue(value: IntEnum): IntEnum
			intEnum(value: IntEnum!): IntEnum!
			nullableIntEnum(value: IntEnum): IntEnum
			recursive(value: RecursiveInput!): Int!
			id(value: ID!): ID!
		}

		input Input {
			v: Int!
		}

		input RecursiveInput {
			next: RecursiveInput
		}

		enum StringEnum {
			Option1
			Option2
		}

		enum IntEnum {
			Int0
			Int1
		}
	`, &inputResolver{})
	gqltesting.RunTests(t, []*gqltesting.Test{
		{
			Schema: coercionSchema,
			Query: `
				{
					int(value: 42)
					float1: float(value: 42)
					float2: float(value: 42.5)
					string(value: "foo")
					boolean(value: true)
					nullable1: nullable(value: 42)
					nullable2: nullable(value: null)
					list1: list(value: [{v: 41}, {v: 42}, {v: 43}])
					list2: list(value: {v: 42})
					nullableList1: nullableList(value: [{v: 41}, null, {v: 43}])
					nullableList2: nullableList(value: null)
					stringEnumValue(value: Option1)
					nullableStringEnumValue1: nullableStringEnum(value: Option1)
					nullableStringEnumValue2: nullableStringEnum(value: null)
					stringEnum(value: Option2)
					nullableStringEnum1: nullableStringEnum(value: Option2)
					nullableStringEnum2: nullableStringEnum(value: null)
					intEnumValue(value: Int1)
					nullableIntEnumValue1: nullableIntEnumValue(value: Int1)
					nullableIntEnumValue2: nullableIntEnumValue(value: null)
					intEnum(value: Int1)
					nullableIntEnum1: nullableIntEnum(value: Int1)
					nullableIntEnum2: nullableIntEnum(value: null)
					recursive(value: {next: {next: {}}})
					intID: id(value: 1234)
					strID: id(value: "1234")
				}
			`,
			ExpectedResult: `
				{
					"int": 42,
					"float1": 42,
					"float2": 42.5,
					"string": "foo",
					"boolean": true,
					"nullable1": 42,
					"nullable2": null,
					"list1": [41, 42, 43],
					"list2": [42],
					"nullableList1": [41, null, 43],
					"nullableList2": null,
					"stringEnumValue": "Option1",
					"nullableStringEnumValue1": "Option1",
					"nullableStringEnumValue2": null,
					"stringEnum": "Option2",
					"nullableStringEnum1": "Option2",
					"nullableStringEnum2": null,
					"intEnumValue": "Int1",
					"nullableIntEnumValue1": "Int1",
					"nullableIntEnumValue2": null,
					"intEnum": "Int1",
					"nullableIntEnum1": "Int1",
					"nullableIntEnum2": null,
					"recursive": 3,
					"intID": "1234",
					"strID": "1234"
				}
			`,
		},
	})
}

func TestComposedFragments(t *testing.T) {
	gqltesting.RunTests(t, []*gqltesting.Test{
		{
			Schema: starwarsSchema,
			Query: `
				{
					composed: hero(episode: EMPIRE) {
						name
						...friendsNames
						...friendsIds
					}
				}

				fragment friendsNames on Character {
					name
					friends {
						name
					}
				}

				fragment friendsIds on Character {
					name
					friends {
						id
					}
				}
			`,
			ExpectedResult: `
				{
					"composed": {
						"name": "Luke Skywalker",
						"friends": [
							{
								"id": "1002",
								"name": "Han Solo"
							},
							{
								"id": "1003",
								"name": "Leia Organa"
							},
							{
								"id": "2000",
								"name": "C-3PO"
							},
							{
								"id": "2001",
								"name": "R2-D2"
							}
						]
					}
				}
			`,
		},
	})
}<|MERGE_RESOLUTION|>--- conflicted
+++ resolved
@@ -2,11 +2,8 @@
 
 import (
 	"context"
-<<<<<<< HEAD
+	"errors"
 	"fmt"
-=======
-	"errors"
->>>>>>> a2b6fc39
 	"testing"
 	"time"
 
